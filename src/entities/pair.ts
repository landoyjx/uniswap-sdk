import { Price } from './fractions/price'
import { TokenAmount } from './fractions/tokenAmount'
import invariant from 'tiny-invariant'
import JSBI from 'jsbi'
import { pack, keccak256 } from '@ethersproject/solidity'
import { getCreate2Address } from '@ethersproject/address'

import {
  BigintIsh,
  FACTORY_ADDRESS,
  INIT_CODE_HASH,
  MINIMUM_LIQUIDITY,
  ZERO,
  ONE,
  TWO,
  FIVE,
  _98,
  _100,
  _997,
  _1000,
  ChainId, _2Q112, _65535, _32767
} from '../constants'
import { sqrt, parseBigintIsh } from '../utils'
import { InsufficientReservesError, InsufficientInputAmountError } from '../errors'
import { Token } from './token'

let PAIR_ADDRESS_CACHE: { [token0Address: string]: { [token1Address: string]: string } } = {}

export class Pair {
  public readonly liquidityToken: Token
  private readonly tokenAmounts: [TokenAmount, TokenAmount]
  private readonly buyVirtualBalances: [TokenAmount, TokenAmount]
  private readonly sellVirtualBalances: [TokenAmount, TokenAmount]
  private readonly basePrices: [TokenAmount, TokenAmount]
  private readonly R: JSBI

  public static getAddress(tokenA: Token, tokenB: Token): string {
    const tokens = tokenA.sortsBefore(tokenB) ? [tokenA, tokenB] : [tokenB, tokenA] // does safety checks

    if (PAIR_ADDRESS_CACHE?.[tokens[0].address]?.[tokens[1].address] === undefined) {
      PAIR_ADDRESS_CACHE = {
        ...PAIR_ADDRESS_CACHE,
        [tokens[0].address]: {
          ...PAIR_ADDRESS_CACHE?.[tokens[0].address],
          [tokens[1].address]: getCreate2Address(
            FACTORY_ADDRESS,
            keccak256(['bytes'], [pack(['address', 'address'], [tokens[0].address, tokens[1].address])]),
            INIT_CODE_HASH
          )
        }
      }
    }

    return PAIR_ADDRESS_CACHE[tokens[0].address][tokens[1].address]
  }

  public constructor(tokenAmountA: TokenAmount,
                     tokenAmountB: TokenAmount,
                     buyBVirtualBalances: [TokenAmount, TokenAmount] = [tokenAmountA, tokenAmountB],
                     sellBVirtualBalances: [TokenAmount, TokenAmount] = [tokenAmountA, tokenAmountB],
                     basePrices: [TokenAmount, TokenAmount] = [tokenAmountA, tokenAmountB],
                     R: JSBI = ZERO
                     ) {
    invariant(tokenAmountA.token === buyBVirtualBalances[0].token
        && tokenAmountA.token === sellBVirtualBalances[0].token
        && tokenAmountA.token === basePrices[0].token, 'PAIR: TOKEN_A'
    )
    invariant(tokenAmountB.token === buyBVirtualBalances[1].token
        && tokenAmountB.token === sellBVirtualBalances[1].token
        && tokenAmountB.token === basePrices[1].token, 'PAIR: TOKEN_B'
    )

    const _tokenAmounts = tokenAmountA.token.sortsBefore(tokenAmountB.token) // does safety checks
      ? [tokenAmountA, tokenAmountB]
      : [tokenAmountB, tokenAmountA]
    // TOREPLACE with your liquidity token name
    this.liquidityToken = new Token(
      _tokenAmounts[0].token.chainId,
      Pair.getAddress(_tokenAmounts[0].token, _tokenAmounts[1].token),
      18,
<<<<<<< HEAD
      'POWER',
      'PowerSwap'
=======
      'POW',
      'Powerswap'
>>>>>>> 342109e1
    )
    this.tokenAmounts = _tokenAmounts as [TokenAmount, TokenAmount]

    const _basePrices = tokenAmountA.token.sortsBefore(tokenAmountB.token)
        ? basePrices
        : [basePrices[1], basePrices[0]]
    this.basePrices = _basePrices as [TokenAmount, TokenAmount]

    const _buyVirtualBalances = tokenAmountA.token.sortsBefore(tokenAmountB.token)
        ? buyBVirtualBalances : [sellBVirtualBalances[1], sellBVirtualBalances[0]]
    const _sellVirtualBalances = tokenAmountA.token.sortsBefore(tokenAmountB.token)
        ? sellBVirtualBalances : [buyBVirtualBalances[1], buyBVirtualBalances[0]]
    this.buyVirtualBalances = _buyVirtualBalances as [TokenAmount, TokenAmount]
    this.sellVirtualBalances = _sellVirtualBalances as [TokenAmount, TokenAmount]

    this.R = R
  }

  /**
   * Returns true if the token is either token0 or token1
   * @param token to check
   */
  public involvesToken(token: Token): boolean {
    return token.equals(this.token0) || token.equals(this.token1)
  }

  /**
   * Returns the current mid price of the pair in terms of token0, i.e. the ratio of reserve1 to reserve0
   * buy Y; token0Price = dy/dx
   */
  public get token0Price(): Price {
    const _numerator = JSBI.multiply(this.buyVirtualBalances[1].raw, JSBI.multiply(_2Q112, _65535))
    const _denominator = JSBI.add(JSBI.multiply(this.basePrices[0].raw, JSBI.multiply(this.buyVirtualBalances[1].raw, this.R)),
        JSBI.multiply(this.buyVirtualBalances[0].raw, JSBI.multiply(_2Q112, JSBI.subtract(_65535, this.R)))
    )
    return new Price(this.token0, this.token1, _denominator, _numerator)
  }

  /**
   * Returns the current mid price of the pair in terms of token1, i.e. the ratio of reserve0 to reserve1
   * sell Y; token1Price = dx/dy
   */
  public get token1Price(): Price {
    const _numerator = JSBI.multiply(this.sellVirtualBalances[0].raw, JSBI.multiply(_2Q112, _65535))
    const _denominator = JSBI.add(JSBI.multiply(this.basePrices[1].raw, JSBI.multiply(this.sellVirtualBalances[0].raw, this.R)),
        JSBI.multiply(this.sellVirtualBalances[1].raw, JSBI.multiply(_2Q112, JSBI.subtract(_65535, this.R)))
    )
    return new Price(this.token1, this.token0, _denominator, _numerator)
  }

  /**
   * Return the price of the given token in terms of the other token in the pair.
   * @param token token to return price of
   */
  public priceOf(token: Token): Price {
    invariant(this.involvesToken(token), 'TOKEN')
    return token.equals(this.token0) ? this.token0Price : this.token1Price
  }

  /**
   * Returns the chain ID of the tokens in the pair.
   */
  public get chainId(): ChainId {
    return this.token0.chainId
  }

  public get token0(): Token {
    return this.tokenAmounts[0].token
  }

  public get token1(): Token {
    return this.tokenAmounts[1].token
  }

  public get reserve0(): TokenAmount {
    return this.tokenAmounts[0]
  }

  public get reserve1(): TokenAmount {
    return this.tokenAmounts[1]
  }

  public reserveOf(token: Token): TokenAmount {
    invariant(this.involvesToken(token), 'TOKEN')
    return token.equals(this.token0) ? this.reserve0 : this.reserve1
  }

  public get buyBVirtualBalances(): [TokenAmount, TokenAmount]{
    return this.buyVirtualBalances as [TokenAmount, TokenAmount]
  }

  public get sellBVirtualBalances(): [TokenAmount, TokenAmount]{
    return this.sellVirtualBalances as [TokenAmount, TokenAmount]
  }

  private _getOutputAmount(amountIn: JSBI, reserveIn: JSBI, reserveOut: JSBI, price: JSBI, R: JSBI): JSBI{
    invariant(!JSBI.lessThanOrEqual(amountIn, ZERO), 'PAIR: INSUFFICIENT_INPUT_AMOUNT')
    const amountInWithFee = JSBI.divide(JSBI.multiply(amountIn, _997), _1000)
    const amountTemp = JSBI.divide(JSBI.multiply(amountInWithFee, JSBI.multiply(reserveIn, _65535)),
        JSBI.add(JSBI.multiply(amountInWithFee,JSBI.subtract(_65535, R)), JSBI.multiply(reserveIn, _65535)))
    const _numerator = JSBI.multiply(amountTemp, JSBI.multiply(reserveOut, _65535))
    const _denominator = JSBI.add(JSBI.multiply(reserveIn, JSBI.subtract(_65535, R)),
        JSBI.divide(JSBI.multiply(reserveOut, JSBI.multiply(price, R)), _2Q112)
        )
    const amountOut = JSBI.divide(_numerator, _denominator)

    if (JSBI.equal(amountOut, ZERO)) {
      throw new InsufficientInputAmountError()
    }

    return amountOut
  }

  public getOutputAmount(inputAmount: TokenAmount): [TokenAmount, Pair] {
    invariant(this.involvesToken(inputAmount.token), 'TOKEN')
    if (JSBI.equal(this.reserve0.raw, ZERO) || JSBI.equal(this.reserve1.raw, ZERO) ||
        JSBI.equal(this.buyVirtualBalances[0].raw, ZERO) || JSBI.equal(this.buyVirtualBalances[1].raw, ZERO) ||
        JSBI.equal(this.sellVirtualBalances[0].raw, ZERO) || JSBI.equal(this.sellVirtualBalances[1].raw, ZERO)
    ) {
      throw new InsufficientReservesError()
    }
    const _R = this.R
    const amountIn = inputAmount.raw
    if (inputAmount.token == this.token0){
      const reserveIn = this.buyVirtualBalances[0].raw
      const reserveOut = this.buyVirtualBalances[1].raw
      const price = this.basePrices[0].raw
      const amountOut = this._getOutputAmount(amountIn, reserveIn, reserveOut, price, _R)
      const outputAmount = new TokenAmount(this.token1, amountOut)

      return [outputAmount, new Pair(this.tokenAmounts[0].add(inputAmount),
          this.tokenAmounts[1].subtract(outputAmount),
          [this.buyVirtualBalances[0].add(inputAmount), this.buyVirtualBalances[1].subtract(outputAmount)],
          this.sellVirtualBalances,
          this.basePrices,
          _R
          )]
    }else {
      invariant(inputAmount.token.equals(this.token1), 'PAIR: TOKEN')
      const reserveIn  = this.sellVirtualBalances[1].raw
      const reserveOut = this.sellVirtualBalances[0].raw
      const price = this.basePrices[1].raw
      const amountOut = this._getOutputAmount(amountIn, reserveIn, reserveOut, price, _R)
      const outputAmount = new TokenAmount(this.token0, amountOut)

      return [outputAmount, new Pair(this.tokenAmounts[0].subtract(outputAmount),
          this.tokenAmounts[1].add(inputAmount),
          this.buyVirtualBalances,
          [this.sellVirtualBalances[0].subtract(outputAmount), this.sellVirtualBalances[1].add(inputAmount)],
          this.basePrices,
          this.R
      )]
    }
  }

  private _getInputAmount(amountOut:JSBI, reserveIn: JSBI, reserveOut: JSBI, price: JSBI, R: JSBI): JSBI{
    invariant(!JSBI.lessThanOrEqual(amountOut, ZERO),'PAIR: INSUFFICIENT_OUTPUT_AMOUNT')

    const _numeratorTemp = JSBI.multiply(amountOut,
        JSBI.add(
            JSBI.multiply(reserveIn, JSBI.subtract(_65535, R)),
          JSBI.divide(JSBI.multiply(reserveOut,JSBI.multiply(price, R)), _2Q112)
        )
    )
    const _denominatorTemp = JSBI.multiply(reserveOut, _65535)
    const _amountTemp = JSBI.add(JSBI.divide(_numeratorTemp, _denominatorTemp), ONE)
    const _numerator = JSBI.multiply(reserveIn, JSBI.multiply(_amountTemp, JSBI.multiply(_65535, _1000)))
    const _denominator = JSBI.multiply(JSBI.subtract(JSBI.multiply(reserveIn, _65535),
                                                     JSBI.multiply(_amountTemp, JSBI.subtract(_65535, R))), _997)
    const amountIn = JSBI.add(JSBI.divide(_numerator, _denominator), ONE)

    return amountIn
  }

  public getInputAmount(outputAmount: TokenAmount): [TokenAmount, Pair] {
    invariant(this.involvesToken(outputAmount.token), 'TOKEN')
    if (
      JSBI.equal(this.reserve0.raw, ZERO) ||
      JSBI.equal(this.reserve1.raw, ZERO) ||
      JSBI.greaterThanOrEqual(outputAmount.raw, this.reserveOf(outputAmount.token).raw)
    ) {
      throw new InsufficientReservesError()
    }

    const _R = this.R
    const amountOut = outputAmount.raw
    if (outputAmount.token.equals(this.token0)){
      const reserveIn = this.sellVirtualBalances[1].raw
      const reserveOut = this.sellVirtualBalances[0].raw
      const price = this.basePrices[1].raw
      const amountIn = this._getInputAmount(amountOut, reserveIn, reserveOut, price, _R)
      const inputAmount = new TokenAmount(this.token1, amountIn)

      return [inputAmount, new Pair(this.tokenAmounts[0].subtract(outputAmount), this.tokenAmounts[1].add(inputAmount),
        this.buyVirtualBalances,
          [this.sellVirtualBalances[0].subtract(outputAmount), this.sellVirtualBalances[1].add(inputAmount)],
      this.basePrices,
          _R)]
    }else {
      invariant(outputAmount.token.equals(this.token1), 'PAIR: TOKEN')
      const reserveIn = this.buyVirtualBalances[0].raw
      const reserveOut = this.buyVirtualBalances[1].raw
      const price = this.basePrices[0].raw
      const amountIn = this._getInputAmount(amountOut, reserveIn, reserveOut, price, _R)
      const inputAmount = new TokenAmount(this.token0, amountIn)

      return [inputAmount, new Pair(this.tokenAmounts[0].add(inputAmount), this.tokenAmounts[1].subtract(outputAmount),
          [this.buyVirtualBalances[0].add(inputAmount), this.buyVirtualBalances[1].subtract(outputAmount)],
          this.sellVirtualBalances,
          this.basePrices,
          _R)]
    }
  }

  public getLiquidityMinted(
    totalSupply: TokenAmount,
    tokenAmountA: TokenAmount,
    tokenAmountB: TokenAmount
  ): TokenAmount {
    invariant(totalSupply.token.equals(this.liquidityToken), 'LIQUIDITY')
    const tokenAmounts = tokenAmountA.token.sortsBefore(tokenAmountB.token) // does safety checks
      ? [tokenAmountA, tokenAmountB]
      : [tokenAmountB, tokenAmountA]
    invariant(tokenAmounts[0].token.equals(this.token0) && tokenAmounts[1].token.equals(this.token1), 'TOKEN')

    let liquidity: JSBI
    if (JSBI.equal(totalSupply.raw, ZERO)) {
      liquidity = JSBI.subtract(sqrt(JSBI.multiply(tokenAmounts[0].raw, tokenAmounts[1].raw)), MINIMUM_LIQUIDITY)
    } else {
      const amount0 = JSBI.divide(JSBI.multiply(tokenAmounts[0].raw, JSBI.multiply(totalSupply.raw, _98)),
          JSBI.add(JSBI.multiply(this.reserve0.raw, _100), JSBI.multiply(tokenAmounts[0].raw, TWO)))
      const amount1 = JSBI.divide(JSBI.multiply(tokenAmounts[1].raw, JSBI.multiply(totalSupply.raw, _98)),
          JSBI.add(JSBI.multiply(this.reserve1.raw, _100), JSBI.multiply(tokenAmounts[1].raw, TWO)))
      liquidity = JSBI.lessThanOrEqual(amount0, amount1) ? amount0 : amount1
    }
    if (!JSBI.greaterThan(liquidity, ZERO)) {
      throw new InsufficientInputAmountError()
    }
    return new TokenAmount(this.liquidityToken, liquidity)
  }

  public getLiquidityValue(
    token: Token,
    totalSupply: TokenAmount,
    liquidity: TokenAmount,
    feeOn: boolean = false,
    kLast?: BigintIsh
  ): TokenAmount {
    invariant(this.involvesToken(token), 'TOKEN')
    invariant(totalSupply.token.equals(this.liquidityToken), 'TOTAL_SUPPLY')
    invariant(liquidity.token.equals(this.liquidityToken), 'LIQUIDITY')
    invariant(JSBI.lessThanOrEqual(liquidity.raw, totalSupply.raw), 'LIQUIDITY')

    let totalSupplyAdjusted: TokenAmount
    if (!feeOn) {
      totalSupplyAdjusted = totalSupply
    } else {
      invariant(!!kLast, 'K_LAST')
      const kLastParsed = parseBigintIsh(kLast)
      if (!JSBI.equal(kLastParsed, ZERO)) {
        const rootK = sqrt(JSBI.multiply(this.reserve0.raw, this.reserve1.raw))
        const rootKLast = sqrt(kLastParsed)
        if (JSBI.greaterThan(rootK, rootKLast)) {
          const numerator = JSBI.multiply(totalSupply.raw, JSBI.subtract(rootK, rootKLast))
          const denominator = JSBI.add(JSBI.multiply(rootK, FIVE), rootKLast)
          const feeLiquidity = JSBI.divide(numerator, denominator)
          totalSupplyAdjusted = totalSupply.add(new TokenAmount(this.liquidityToken, feeLiquidity))
        } else {
          totalSupplyAdjusted = totalSupply
        }
      } else {
        totalSupplyAdjusted = totalSupply
      }
    }

    const _numerator = JSBI.subtract(JSBI.multiply(totalSupplyAdjusted.raw, _100), JSBI.multiply(liquidity.raw, TWO))
    const _denominator = JSBI.add(JSBI.divide(JSBI.multiply(totalSupplyAdjusted.raw, JSBI.multiply(totalSupplyAdjusted.raw, _98)),
        liquidity.raw), ONE)

    return new TokenAmount(
      token,
      JSBI.divide(JSBI.multiply(_numerator, this.reserveOf(token).raw), _denominator)
    )
  }
}<|MERGE_RESOLUTION|>--- conflicted
+++ resolved
@@ -78,13 +78,8 @@
       _tokenAmounts[0].token.chainId,
       Pair.getAddress(_tokenAmounts[0].token, _tokenAmounts[1].token),
       18,
-<<<<<<< HEAD
-      'POWER',
-      'PowerSwap'
-=======
       'POW',
       'Powerswap'
->>>>>>> 342109e1
     )
     this.tokenAmounts = _tokenAmounts as [TokenAmount, TokenAmount]
 
